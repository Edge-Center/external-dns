--- conflicted
+++ resolved
@@ -181,11 +181,7 @@
 		{
 			DNSName:    "www.example.com",
 			RecordType: endpoint.RecordTypeA,
-<<<<<<< HEAD
-			Targets:    []string{"10.1.1.1"},
-=======
 			Targets:    endpoint.Targets{"10.1.1.1"},
->>>>>>> e499a737
 			Labels: map[string]string{
 				designateRecordSetID:     rs11ID,
 				designateZoneID:          zone1ID,
@@ -195,11 +191,7 @@
 		{
 			DNSName:    "www.example.com",
 			RecordType: endpoint.RecordTypeTXT,
-<<<<<<< HEAD
-			Targets:    []string{"text1"},
-=======
 			Targets:    endpoint.Targets{"text1"},
->>>>>>> e499a737
 			Labels: map[string]string{
 				designateRecordSetID:     rs12ID,
 				designateZoneID:          zone1ID,
@@ -209,11 +201,7 @@
 		{
 			DNSName:    "ftp.example.com",
 			RecordType: endpoint.RecordTypeA,
-<<<<<<< HEAD
-			Targets:    []string{"10.1.1.2"},
-=======
 			Targets:    endpoint.Targets{"10.1.1.2"},
->>>>>>> e499a737
 			Labels: map[string]string{
 				designateRecordSetID:     rs14ID,
 				designateZoneID:          zone1ID,
@@ -223,11 +211,7 @@
 		{
 			DNSName:    "srv.test.net",
 			RecordType: endpoint.RecordTypeA,
-<<<<<<< HEAD
-			Targets:    []string{"10.2.1.1"},
-=======
 			Targets:    endpoint.Targets{"10.2.1.1"},
->>>>>>> e499a737
 			Labels: map[string]string{
 				designateRecordSetID:     rs21ID,
 				designateZoneID:          zone2ID,
@@ -237,11 +221,7 @@
 		{
 			DNSName:    "srv.test.net",
 			RecordType: endpoint.RecordTypeA,
-<<<<<<< HEAD
-			Targets:    []string{"10.2.1.2"},
-=======
 			Targets:    endpoint.Targets{"10.2.1.2"},
->>>>>>> e499a737
 			Labels: map[string]string{
 				designateRecordSetID:     rs21ID,
 				designateZoneID:          zone2ID,
@@ -251,11 +231,7 @@
 		{
 			DNSName:    "db.test.net",
 			RecordType: endpoint.RecordTypeCNAME,
-<<<<<<< HEAD
-			Targets:    []string{"sql.test.net"},
-=======
 			Targets:    endpoint.Targets{"sql.test.net"},
->>>>>>> e499a737
 			Labels: map[string]string{
 				designateRecordSetID:     rs22ID,
 				designateZoneID:          zone2ID,
@@ -302,61 +278,37 @@
 		{
 			DNSName:    "www.example.com",
 			RecordType: endpoint.RecordTypeA,
-<<<<<<< HEAD
-			Targets:    []string{"10.1.1.1"},
-=======
 			Targets:    endpoint.Targets{"10.1.1.1"},
->>>>>>> e499a737
 			Labels:     map[string]string{},
 		},
 		{
 			DNSName:    "www.example.com",
 			RecordType: endpoint.RecordTypeTXT,
-<<<<<<< HEAD
-			Targets:    []string{"text1"},
-=======
 			Targets:    endpoint.Targets{"text1"},
->>>>>>> e499a737
 			Labels:     map[string]string{},
 		},
 		{
 			DNSName:    "ftp.example.com",
 			RecordType: endpoint.RecordTypeA,
-<<<<<<< HEAD
-			Targets:    []string{"10.1.1.2"},
-=======
 			Targets:    endpoint.Targets{"10.1.1.2"},
->>>>>>> e499a737
 			Labels:     map[string]string{},
 		},
 		{
 			DNSName:    "srv.test.net",
 			RecordType: endpoint.RecordTypeA,
-<<<<<<< HEAD
-			Targets:    []string{"10.2.1.1"},
-=======
 			Targets:    endpoint.Targets{"10.2.1.1"},
->>>>>>> e499a737
 			Labels:     map[string]string{},
 		},
 		{
 			DNSName:    "srv.test.net",
 			RecordType: endpoint.RecordTypeA,
-<<<<<<< HEAD
-			Targets:    []string{"10.2.1.2"},
-=======
 			Targets:    endpoint.Targets{"10.2.1.2"},
->>>>>>> e499a737
 			Labels:     map[string]string{},
 		},
 		{
 			DNSName:    "db.test.net",
 			RecordType: endpoint.RecordTypeCNAME,
-<<<<<<< HEAD
-			Targets:    []string{"sql.test.net"},
-=======
 			Targets:    endpoint.Targets{"sql.test.net"},
->>>>>>> e499a737
 			Labels:     map[string]string{},
 		},
 	}
@@ -437,11 +389,7 @@
 		{
 			DNSName:    "ftp.example.com",
 			RecordType: endpoint.RecordTypeA,
-<<<<<<< HEAD
-			Targets:    []string{"10.1.1.2"},
-=======
 			Targets:    endpoint.Targets{"10.1.1.2"},
->>>>>>> e499a737
 			Labels: map[string]string{
 				designateZoneID:          "zone-1",
 				designateRecordSetID:     expected[2].ID,
@@ -451,11 +399,7 @@
 		{
 			DNSName:    "srv.test.net.",
 			RecordType: endpoint.RecordTypeA,
-<<<<<<< HEAD
-			Targets:    []string{"10.2.1.2"},
-=======
 			Targets:    endpoint.Targets{"10.2.1.2"},
->>>>>>> e499a737
 			Labels: map[string]string{
 				designateZoneID:          "zone-2",
 				designateRecordSetID:     expected[3].ID,
@@ -467,11 +411,7 @@
 		{
 			DNSName:    "ftp.example.com",
 			RecordType: endpoint.RecordTypeA,
-<<<<<<< HEAD
-			Targets:    []string{"10.3.3.1"},
-=======
 			Targets:    endpoint.Targets{"10.3.3.1"},
->>>>>>> e499a737
 			Labels: map[string]string{
 				designateZoneID:          "zone-1",
 				designateRecordSetID:     expected[2].ID,
@@ -481,11 +421,7 @@
 		{
 			DNSName:    "srv.test.net.",
 			RecordType: endpoint.RecordTypeA,
-<<<<<<< HEAD
-			Targets:    []string{"10.3.3.2"},
-=======
 			Targets:    endpoint.Targets{"10.3.3.2"},
->>>>>>> e499a737
 			Labels: map[string]string{
 				designateZoneID:          "zone-2",
 				designateRecordSetID:     expected[3].ID,
@@ -536,11 +472,7 @@
 		{
 			DNSName:    "www.example.com.",
 			RecordType: endpoint.RecordTypeA,
-<<<<<<< HEAD
-			Targets:    []string{"10.1.1.1"},
-=======
 			Targets:    endpoint.Targets{"10.1.1.1"},
->>>>>>> e499a737
 			Labels: map[string]string{
 				designateZoneID:          "zone-1",
 				designateRecordSetID:     expected[0].ID,
@@ -550,11 +482,7 @@
 		{
 			DNSName:    "srv.test.net.",
 			RecordType: endpoint.RecordTypeA,
-<<<<<<< HEAD
-			Targets:    []string{"10.2.1.1"},
-=======
 			Targets:    endpoint.Targets{"10.2.1.1"},
->>>>>>> e499a737
 			Labels: map[string]string{
 				designateZoneID:          "zone-2",
 				designateRecordSetID:     expected[3].ID,
