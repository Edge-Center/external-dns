--- conflicted
+++ resolved
@@ -327,13 +327,10 @@
 		p, err = godaddy.NewGoDaddyProvider(ctx, domainFilter, cfg.GoDaddyTTL, cfg.GoDaddyAPIKey, cfg.GoDaddySecretKey, cfg.GoDaddyOTE, cfg.DryRun)
 	case "gandi":
 		p, err = gandi.NewGandiProvider(ctx, domainFilter, cfg.DryRun)
-<<<<<<< HEAD
 	case gcore.ProviderName:
 		p, err = gcore.NewProvider(domainFilter, cfg.DryRun)
-=======
 	case "safedns":
 		p, err = safedns.NewSafeDNSProvider(domainFilter, cfg.DryRun)
->>>>>>> 98393df7
 	default:
 		log.Fatalf("unknown dns provider: %s", cfg.Provider)
 	}
