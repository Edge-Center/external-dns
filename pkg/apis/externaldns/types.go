--- conflicted
+++ resolved
@@ -27,7 +27,6 @@
 	"k8s.io/apimachinery/pkg/labels"
 
 	"sigs.k8s.io/external-dns/endpoint"
-	"sigs.k8s.io/external-dns/provider/gcore"
 
 	"github.com/alecthomas/kingpin"
 	"github.com/sirupsen/logrus"
@@ -389,23 +388,7 @@
 	app.Flag("default-targets", "Set globally default IP address that will apply as a target instead of source addresses. Specify multiple times for multiple targets (optional)").StringsVar(&cfg.DefaultTargets)
 
 	// Flags related to providers
-<<<<<<< HEAD
-	availableProviders := []string{
-		"aws", "aws-sd", "google", "azure", "azure-dns", "hetzner", "azure-private-dns",
-		"alibabacloud", "cloudflare", "rcodezero", "digitalocean", "dnsimple", "akamai", "infoblox",
-		"dyn", "designate", "coredns", "skydns", "inmemory", "ovh", "pdns", "oci", "exoscale", "linode",
-		"rfc2136", "ns1", "transip", "vinyldns", "rdns", "scaleway", "vultr", "ultradns", "godaddy",
-		"bluecat", "gandi", gcore.ProviderName}
-	app.Flag(
-		"provider",
-		fmt.Sprintf(
-			"The DNS provider where the DNS records will be created (required, options: %s)",
-			strings.Join(availableProviders, ", "),
-		),
-	).Required().PlaceHolder("provider").EnumVar(&cfg.Provider, availableProviders...)
-=======
-	app.Flag("provider", "The DNS provider where the DNS records will be created (required, options: aws, aws-sd, godaddy, google, azure, azure-dns, azure-private-dns, bluecat, cloudflare, rcodezero, digitalocean, hetzner, dnsimple, akamai, infoblox, dyn, designate, coredns, skydns, inmemory, ovh, pdns, oci, exoscale, linode, rfc2136, ns1, transip, vinyldns, rdns, scaleway, vultr, ultradns, gandi, safedns)").Required().PlaceHolder("provider").EnumVar(&cfg.Provider, "aws", "aws-sd", "google", "azure", "azure-dns", "hetzner", "azure-private-dns", "alibabacloud", "cloudflare", "rcodezero", "digitalocean", "dnsimple", "akamai", "infoblox", "dyn", "designate", "coredns", "skydns", "inmemory", "ovh", "pdns", "oci", "exoscale", "linode", "rfc2136", "ns1", "transip", "vinyldns", "rdns", "scaleway", "vultr", "ultradns", "godaddy", "bluecat", "gandi", "safedns")
->>>>>>> 98393df7
+	app.Flag("provider", "The DNS provider where the DNS records will be created (required, options: aws, aws-sd, godaddy, google, azure, azure-dns, azure-private-dns, bluecat, cloudflare, rcodezero, digitalocean, hetzner, dnsimple, akamai, infoblox, dyn, designate, coredns, skydns, inmemory, ovh, pdns, oci, exoscale, linode, rfc2136, ns1, transip, vinyldns, rdns, scaleway, vultr, ultradns, gandi, gcore, safedns)").Required().PlaceHolder("provider").EnumVar(&cfg.Provider, "aws", "aws-sd", "google", "azure", "azure-dns", "hetzner", "azure-private-dns", "alibabacloud", "cloudflare", "rcodezero", "digitalocean", "dnsimple", "akamai", "infoblox", "dyn", "designate", "coredns", "skydns", "inmemory", "ovh", "pdns", "oci", "exoscale", "linode", "rfc2136", "ns1", "transip", "vinyldns", "rdns", "scaleway", "vultr", "ultradns", "godaddy", "bluecat", "gandi", "gcore", "safedns")
 	app.Flag("domain-filter", "Limit possible target zones by a domain suffix; specify multiple times for multiple domains (optional)").Default("").StringsVar(&cfg.DomainFilter)
 	app.Flag("exclude-domains", "Exclude subdomains (optional)").Default("").StringsVar(&cfg.ExcludeDomains)
 	app.Flag("regex-domain-filter", "Limit possible domains and target zones by a Regex filter; Overrides domain-filter (optional)").Default(defaultConfig.RegexDomainFilter.String()).RegexpVar(&cfg.RegexDomainFilter)
